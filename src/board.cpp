--- conflicted
+++ resolved
@@ -164,15 +164,7 @@
     // Plays a random move and returns it
     uint32_t Board::playRandom()
     {
-<<<<<<< HEAD
-        vector<int> move = ponderRandom();
-
-        playManual(move);
-        return move;
-
-=======
         return Logic::playRandom(cells, currentPlayer);
->>>>>>> bd2702bf
     }
 
     bool Board::isMoveLegal(uint32_t move)
